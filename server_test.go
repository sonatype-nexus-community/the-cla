--- conflicted
+++ resolved
@@ -370,251 +370,6 @@
 	assert.Equal(t, `Author: `+login+` Email: j@gmail.com Commit SHA: johnSHA,Author: `+login2+` Email: d@gmail.com Commit SHA: doeSHA`, res)
 }
 
-<<<<<<< HEAD
-=======
-func TestCreateLabelIfNotExists_GetLabelError(t *testing.T) {
-	origGithubImpl := githubImpl
-	defer func() {
-		githubImpl = origGithubImpl
-	}()
-	forcedError := fmt.Errorf("forced GetLabel error")
-	githubImpl = &GitHubMock{
-		issuesMock: IssuesMock{mockGetLabelError: forcedError},
-	}
-
-	client := githubImpl.NewClient(nil)
-
-	label, err := createRepoLabelIfNotExists(client.Issues, "", "")
-	assert.EqualError(t, err, forcedError.Error())
-	assert.Nil(t, label)
-}
-
-func TestCreateLabelIfNotExists_LabelExists(t *testing.T) {
-	origGithubImpl := githubImpl
-	defer func() {
-		githubImpl = origGithubImpl
-	}()
-	labelName := "we already got one"
-	existingLabel := &github.Label{Name: &labelName}
-	githubImpl = &GitHubMock{
-		issuesMock: IssuesMock{mockGetLabel: existingLabel},
-	}
-
-	client := githubImpl.NewClient(nil)
-
-	label, err := createRepoLabelIfNotExists(client.Issues, "", "")
-	assert.NoError(t, err)
-	assert.Equal(t, label, existingLabel)
-}
-
-func TestCreateLabelIfNotExists_CreateError(t *testing.T) {
-	origGithubImpl := githubImpl
-	defer func() {
-		githubImpl = origGithubImpl
-	}()
-	forcedError := fmt.Errorf("forced CreateLabel error")
-	githubImpl = &GitHubMock{issuesMock: IssuesMock{mockCreateLabelError: forcedError}}
-	client := githubImpl.NewClient(nil)
-
-	label, err := createRepoLabelIfNotExists(client.Issues, "", "")
-	assert.EqualError(t, err, forcedError.Error())
-	assert.Nil(t, label)
-}
-
-func TestCreateLabelIfNotExists(t *testing.T) {
-	origGithubImpl := githubImpl
-	defer func() {
-		githubImpl = origGithubImpl
-	}()
-	labelName := labelNameCLANotSigned
-	labelColor := "fa3a3a"
-	labelDescription := "The CLA is not signed"
-	labelToCreate := &github.Label{Name: &labelName, Color: &labelColor, Description: &labelDescription}
-	githubImpl = &GitHubMock{issuesMock: IssuesMock{mockCreateLabel: labelToCreate}}
-
-	client := githubImpl.NewClient(nil)
-
-	label, err := createRepoLabelIfNotExists(client.Issues, "", "")
-	assert.NoError(t, err)
-	assert.Equal(t, label, labelToCreate)
-}
-
-func TestAddLabelToIssueIfNotExists_ListLabelsByIssueError(t *testing.T) {
-	origGithubImpl := githubImpl
-	defer func() {
-		githubImpl = origGithubImpl
-	}()
-	forcedError := fmt.Errorf("forced ListLabelsByIssue error")
-	githubImpl = &GitHubMock{issuesMock: IssuesMock{mockListLabelsByIssueError: forcedError}}
-
-	client := githubImpl.NewClient(nil)
-
-	label, err := addLabelToIssueIfNotExists(client.Issues, "", "", 0, "")
-	assert.EqualError(t, err, forcedError.Error())
-	assert.Nil(t, label)
-}
-
-func TestAddLabelToIssueIfNotExists_LabelAlreadyExists(t *testing.T) {
-	origGithubImpl := githubImpl
-	defer func() {
-		githubImpl = origGithubImpl
-	}()
-	labelName := labelNameCLANotSigned
-	existingLabel := &github.Label{Name: &labelName}
-	existingLabelList := []*github.Label{existingLabel}
-	githubImpl = &GitHubMock{
-		issuesMock: IssuesMock{mockListLabelsByIssue: existingLabelList},
-	}
-
-	client := githubImpl.NewClient(nil)
-
-	label, err := addLabelToIssueIfNotExists(client.Issues, "", "", 0, "")
-	assert.NoError(t, err)
-	assert.Equal(t, existingLabel, label)
-}
-
-func TestAddLabelToIssueIfNotExists_AddLabelError(t *testing.T) {
-	origGithubImpl := githubImpl
-	defer func() {
-		githubImpl = origGithubImpl
-	}()
-	forcedError := fmt.Errorf("forced AddLabels error")
-	githubImpl = &GitHubMock{
-		issuesMock: IssuesMock{mockAddLabelsError: forcedError},
-	}
-
-	client := githubImpl.NewClient(nil)
-
-	label, err := addLabelToIssueIfNotExists(client.Issues, "", "", 0, "")
-	assert.EqualError(t, err, forcedError.Error())
-	assert.Nil(t, label)
-}
-
-func TestAddLabelToIssueIfNotExists(t *testing.T) {
-	origGithubImpl := githubImpl
-	defer func() {
-		githubImpl = origGithubImpl
-	}()
-	labelName := labelNameCLANotSigned
-	labelColor := "fa3a3a"
-	labelDescription := "The CLA is not signed"
-	labelToCreate := &github.Label{Name: &labelName, Color: &labelColor, Description: &labelDescription}
-	githubImpl = &GitHubMock{issuesMock: IssuesMock{mockAddLabels: []*github.Label{labelToCreate}}}
-
-	client := githubImpl.NewClient(nil)
-
-	label, err := addLabelToIssueIfNotExists(client.Issues, "", "", 0, "")
-	assert.NoError(t, err)
-	// real gitHub API returns different result, but does not matter to us now
-	assert.Nil(t, label)
-}
-
-func TestHandlePullRequestPullRequestsCreateLabelError(t *testing.T) {
-	origGHAppIDEnvVar := os.Getenv(envGhAppId)
-	defer func() {
-		resetEnvVariable(t, envGhAppId, origGHAppIDEnvVar)
-	}()
-	assert.NoError(t, os.Setenv(envGhAppId, "-1"))
-
-	// move pem file if it exists
-	pemBackupFile := filenameTheClaPem + "_orig"
-	errRename := os.Rename(filenameTheClaPem, pemBackupFile)
-	defer func() {
-		assert.NoError(t, os.Remove(filenameTheClaPem))
-		if errRename == nil {
-			assert.NoError(t, os.Rename(pemBackupFile, filenameTheClaPem), "error renaming pem file in test")
-		}
-	}()
-	setupTestPemFile(t)
-
-	origGithubImpl := githubImpl
-	defer func() {
-		githubImpl = origGithubImpl
-	}()
-	mockRepositoryCommits := []*github.RepositoryCommit{{Author: &github.User{}}}
-	forcedError := fmt.Errorf("forced CreateLabel error")
-	githubImpl = &GitHubMock{
-		pullRequestsMock: PullRequestsMock{mockRepositoryCommits: mockRepositoryCommits},
-		issuesMock:       IssuesMock{mockCreateLabelError: forcedError},
-	}
-
-	prEvent := webhook.PullRequestPayload{}
-
-	dbMock, mock := newMockDb(t)
-	defer func() {
-		_ = dbMock.Close()
-	}()
-	origDb := db
-	defer func() {
-		db = origDb
-	}()
-	db = dbMock
-
-	mock.ExpectQuery(convertSqlToDbMockExpect(sqlSelectUserSignature)).
-		WithArgs("", getCurrentCLAVersion()).
-		WillReturnRows(sqlmock.NewRows([]string{"LoginName,Email,GivenName,SignedAt,ClaVersion"}))
-
-	res, err := handlePullRequest(setupMockContextLogger(), prEvent)
-	assert.EqualError(t, err, forcedError.Error())
-	assert.Equal(t, "Author:  Email:  Commit SHA: ", res)
-}
-
-func setupMockContextLogger() echo.Logger {
-	logger := echo.New().Logger
-	return logger
-}
-
-func TestHandlePullRequestPullRequestsAddLabelsToIssueError(t *testing.T) {
-	origGHAppIDEnvVar := os.Getenv(envGhAppId)
-	defer func() {
-		resetEnvVariable(t, envGhAppId, origGHAppIDEnvVar)
-	}()
-	assert.NoError(t, os.Setenv(envGhAppId, "-1"))
-
-	// move pem file if it exists
-	pemBackupFile := filenameTheClaPem + "_orig"
-	errRename := os.Rename(filenameTheClaPem, pemBackupFile)
-	defer func() {
-		assert.NoError(t, os.Remove(filenameTheClaPem))
-		if errRename == nil {
-			assert.NoError(t, os.Rename(pemBackupFile, filenameTheClaPem), "error renaming pem file in test")
-		}
-	}()
-	setupTestPemFile(t)
-
-	origGithubImpl := githubImpl
-	defer func() {
-		githubImpl = origGithubImpl
-	}()
-	mockRepositoryCommits := []*github.RepositoryCommit{{Author: &github.User{}}}
-	forcedError := fmt.Errorf("forced AddLabelsToIssue error")
-	githubImpl = &GitHubMock{
-		pullRequestsMock: PullRequestsMock{mockRepositoryCommits: mockRepositoryCommits},
-		issuesMock:       IssuesMock{mockAddLabelsError: forcedError},
-	}
-
-	prEvent := webhook.PullRequestPayload{}
-
-	dbMock, mock := newMockDb(t)
-	defer func() {
-		_ = dbMock.Close()
-	}()
-	origDb := db
-	defer func() {
-		db = origDb
-	}()
-	db = dbMock
-
-	mock.ExpectQuery(convertSqlToDbMockExpect(sqlSelectUserSignature)).
-		WithArgs("", getCurrentCLAVersion()).
-		WillReturnRows(sqlmock.NewRows([]string{"LoginName,Email,GivenName,SignedAt,ClaVersion"}))
-
-	res, err := handlePullRequest(setupMockContextLogger(), prEvent)
-	assert.EqualError(t, err, forcedError.Error())
-	assert.Equal(t, "Author:  Email:  Commit SHA: ", res)
-}
-
->>>>>>> 5cc0ff29
 func setupMockContextWebhook(t *testing.T, headers map[string]string, prEvent github.PullRequestEvent) (c echo.Context, rec *httptest.ResponseRecorder) {
 	// Setup
 	e := echo.New()
@@ -786,90 +541,4 @@
 	rec = httptest.NewRecorder()
 	c = e.NewContext(req, rec)
 	return
-<<<<<<< HEAD
-=======
-}
-
-func TestHasAuthorSignedTheClaQueryError(t *testing.T) {
-	user := UserSignature{}
-	c, rec := setupMockContextProcessWebhook(t, user)
-
-	dbMock, mock := newMockDb(t)
-	defer func() {
-		_ = dbMock.Close()
-	}()
-	origDb := db
-	defer func() {
-		db = origDb
-	}()
-	db = dbMock
-
-	forcedError := fmt.Errorf("forced SQL query error")
-	mock.ExpectQuery(convertSqlToDbMockExpect(sqlSelectUserSignature)).
-		WillReturnError(forcedError)
-
-	committer := github.User{}
-	hasSigned, err := hasAuthorSignedTheCla(c.Logger(), committer)
-	assert.EqualError(t, err, forcedError.Error())
-	assert.False(t, hasSigned)
-	assert.Equal(t, "", rec.Body.String())
-}
-
-func TestHasAuthorSignedTheClaReadRowError(t *testing.T) {
-	user := UserSignature{}
-	c, rec := setupMockContextProcessWebhook(t, user)
-
-	dbMock, mock := newMockDb(t)
-	defer func() {
-		_ = dbMock.Close()
-	}()
-	origDb := db
-	defer func() {
-		db = origDb
-	}()
-	db = dbMock
-
-	loginName := "myLoginName"
-	mock.ExpectQuery(convertSqlToDbMockExpect(sqlSelectUserSignature)).
-		WithArgs(loginName, getCurrentCLAVersion()).
-		WillReturnRows(sqlmock.NewRows([]string{"LoginName", "Email", "GivenName", "SignedAt", "ClaVersion"}).
-			FromCSVString(`myLoginName,myEmail,myGivenName,INVALID_TIME_VALUE_TO_CAUSE_ROW_READ_ERROR,myClaVersion`))
-
-	committer := github.User{}
-	committer.Login = &loginName
-	hasSigned, err := hasAuthorSignedTheCla(c.Logger(), committer)
-	assert.EqualError(t, err, "sql: Scan error on column index 3, name \"SignedAt\": unsupported Scan, storing driver.Value type []uint8 into type *time.Time")
-	assert.True(t, hasSigned)
-	assert.Equal(t, "", rec.Body.String())
-}
-
-func TestHasAuthorSignedTheClaTrue(t *testing.T) {
-	user := UserSignature{}
-	c, rec := setupMockContextProcessWebhook(t, user)
-
-	dbMock, mock := newMockDb(t)
-	defer func() {
-		_ = dbMock.Close()
-	}()
-	origDb := db
-	defer func() {
-		db = origDb
-	}()
-	db = dbMock
-
-	loginName := "myLoginName"
-	rs := sqlmock.NewRows([]string{"LoginName", "Email", "GivenName", "SignedAt", "ClaVersion"})
-	now := time.Now()
-	rs.AddRow(loginName, "myEmail", "myGivenName", now, "myClaVersion")
-	mock.ExpectQuery(convertSqlToDbMockExpect(sqlSelectUserSignature)).
-		WithArgs(loginName, getCurrentCLAVersion()).
-		WillReturnRows(rs)
-
-	committer := github.User{}
-	committer.Login = &loginName
-	hasSigned, err := hasAuthorSignedTheCla(c.Logger(), committer)
-	assert.NoError(t, err)
-	assert.True(t, hasSigned)
-	assert.Equal(t, "", rec.Body.String())
->>>>>>> 5cc0ff29
 }