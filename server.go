--- conflicted
+++ resolved
@@ -491,8 +491,7 @@
 
 	claCache[claTextUrl] = string(content)
 
-<<<<<<< HEAD
-	return c.String(http.StatusOK, claCache[claURL])
+	return claCache[claTextUrl], nil
 }
 
 const envSmtpHost = "SMTP_HOST"
@@ -549,7 +548,4 @@
 	}
 
 	return nil
-=======
-	return claCache[claTextUrl], nil
->>>>>>> 03472443
 }